:- module(sampler, [
	load_program/1,
	unload_program/0,
	sample_goal/1,
	sample_goal_gibbs/2,
	op(1120, xf, <---),
	op(1120, xfx, <---),
	op(1080, xfy, ::)
]).

:- dynamic(transformed:(<---)/1).
:- dynamic(transformed:(<---)/2).
:- dynamic((::)/2).
:- dynamic(transformed:samp/3).
:- dynamic(transformed:sampled/3).

/**
 * load_program(:File:file) is det
 *
 * Load the PLP under the given File source and transform it's content for future sampling.
 */
load_program(File) :-
<<<<<<< HEAD
	transformed:consult(File), % using `transformed` as a namespace to scope the transformed program
	findall(Head <--- Body, transformed:(Head <--- Body), Clauses),
	maplist(resolve_disjunct_heads, Clauses, ClausesPerDisjunction), % returns nested list
=======
	transformed:load_files(File), % using `transformed` as a namespace to scope the transformed program
	findall(Head <--- Body, transformed:(Head <--- Body), Clauses, ClausesTail),
	findall(Head <--- [], transformed:(Head <---), ClausesTail),
	maplist(body2list, Clauses, Clauses2),
	maplist(resolve_disjunct_heads, Clauses2, ClausesPerDisjunction), % returns nested list
>>>>>>> 8a8cc20d
	maplist(get_disjunction_weights, ClausesPerDisjunction, WeightsPerDisjunction),
	assert_disjunctions(ClausesPerDisjunction, WeightsPerDisjunction).

/**
 * Parse disjunctions in a clause's head by transforming it into a list of clauses instead,
 *	with one element of the disjunction as each new clause's head:
 *	0.5::reallycold; 0.5::freezing <--- [cold]
 *	↓
 *	[0.5::reallycold <--- [cold], 0.5::freezing <--- [cold]]
 */
resolve_disjunct_heads((Head; RestHeads <--- Body), [Head <--- Body | Rest]) :-
	resolve_disjunct_heads(RestHeads <--- Body, Rest),
	!.
resolve_disjunct_heads(LastHead <--- Body, [LastHead <--- Body | []]).

/*
	Write the weights of all clauses inside a disjunction into a list,
	adding a null weight when they don't add up to 1.0.
*/
get_disjunction_weights(Disjunction, Weights) :-
	get_disjunction_weights(Disjunction, Weights, 0).
get_disjunction_weights([Weight::_Head <--- _Body | RestClauses], [Weight | RestWeights], TotalWeight) :-
	NewTotalWeight is TotalWeight + Weight,
	get_disjunction_weights(RestClauses, RestWeights, NewTotalWeight),
	!.
get_disjunction_weights([], NullWeightList, TotalWeight) :- % conditionally add null weight
	(TotalWeight < 1.0 ->
		NullWeightList = [1.0 - TotalWeight | []]
	;
		NullWeightList = []
	).

% Loop disjunctions, keeping track of their indices.
assert_disjunctions(ClausesPerDisjunction, WeightsPerDisjunction) :-
	assert_disjunctions(ClausesPerDisjunction, WeightsPerDisjunction, 0).
assert_disjunctions([Disjunction | RestDisjunctions], [Weights | RestWeights], CurrDisjunctionIndex) :-
	assert_disjunction(Disjunction, Weights, CurrDisjunctionIndex),
	NewDisjunctionIndex is CurrDisjunctionIndex + 1,
	assert_disjunctions(RestDisjunctions, RestWeights, NewDisjunctionIndex),
	!.
assert_disjunctions([], [], _DisjunctionIndex).

% Loop clauses inside disjunction, keeping track of the clause indices
% (matching the original head indices of the combined disjunctive clause).
assert_disjunction(Disjunctions, Weights, DisjunctionIndex) :-
	assert_disjunction(Disjunctions, Weights, DisjunctionIndex, 0).
assert_disjunction([Clause | RestClauses], Weights, DisjunctionIndex, CurrHeadIndex) :-
	assert_clause(Clause, Weights, DisjunctionIndex, CurrHeadIndex),
	NewHeadIndex is CurrHeadIndex + 1,
	assert_disjunction(RestClauses, Weights, DisjunctionIndex, NewHeadIndex),
	!.
assert_disjunction([], _Weights, _DisjunctionIndex, _CurrHeadIndex).

/*
	Given a single PLP clause, transform it into an equivalent standard Prolog clause
	according to the transformation rules detailed in Riguzzi 2013, p. 7.
*/
assert_clause(_Weight::Head <--- [], Weights, DisjunctionIndex, HeadIndex) :-
	Transformed = (Head :- (sampler:sample_head(Weights, DisjunctionIndex, [], NH), NH = HeadIndex)),
	assert_transformed(Transformed).
assert_clause(_Weight::Head <--- [BodyHead | BodyRest], Weights, DisjunctionIndex, HeadIndex) :-
	Body = [BodyHead | BodyRest],
	maplist(term_variables, Body, ConjunctionsVariables),
	flatten(ConjunctionsVariables, Variables),
	list_to_conjunction(Body, BodyConjunction),
	Transformed = (Head :- (BodyConjunction, sampler:sample_head(Weights, DisjunctionIndex, Variables, NH), NH = HeadIndex)),
	generate_clause_samp(Weights, DisjunctionIndex, Variables, Generated),
	assert_transformed(Transformed),
	transformed:assertz(Generated).

assert_transformed(Predicate) :-
	(Head :- _) = Predicate,
	functor(Head, HeadName, HeadArity),
	transformed:dynamic(HeadName/HeadArity), % make sure we are allowed to add to the predicate
	transformed:assertz(Predicate).

generate_clause_samp(Weights, DisjunctionIndex, Variables, Samp) :-
	Samp = (samp(DisjunctionIndex, Variables, Val) :- (sampler:sample_head(Weights, DisjunctionIndex, Variables, Val)) ).

/*
	Transform a list of terms extracted from an object program's clause
	into a standard prolog conjunction.
*/
list_to_conjunction([Term], Term) :-
	!.
list_to_conjunction([Term | Rest], ','(Term, Conjunction)) :-
	list_to_conjunction(Rest, Conjunction).


% Helper method for alternative syntax.
body2list(Head <--- Body, ListBody) :- is_list(Body), ListBody = (Head <--- Body).
body2list(Head <--- Body, ListBody) :- (\+ is_list(Body)), ListBody = (Head <--- [Body]).

/**
 * unload_program is det
 *
 * Cleanup environment state (usually after running a sampling process to completion).
 */
unload_program :-
	find_loaded_predicates(Predicates),
	maplist(transformed:abolish, Predicates).

find_loaded_predicates(Predicates) :-
	findall(Predicate, current_predicate(transformed:Predicate), PredicatesAll),
	exclude(is_lpad_operator, PredicatesAll, Predicates).
is_lpad_operator((<---)/_).



/*
	Generate a sample for a head, given its respective weights.
*/
sample_head(_Weights, RequiredHead, Variables, HeadId) :-
	transformed:sampled(RequiredHead, Variables, HeadId), !.

sample_head(Weights, RequiredHead, Variables, HeadId) :-
	sample(Weights, HeadId),
	transformed:assertz(sampled(RequiredHead, Variables, HeadId)).



sample(Weights, HeadId) :-
	random(Prob),
	sample(Weights, 0, 0, Prob, HeadId).

sample([HeadProb | Tail], Index, Prev, Prob, HeadId) :-
	Succ is Index + 1,
	Next is Prev + HeadProb,
	(Prob =< Next ->
		HeadId = Index
	;
		sample(Tail, Succ, Next, Prob, HeadId)
	).

/**
 * sample_goal(:Goal:atom) is det
 *
 * Assuming a suitable object program has already been transformed via load_program,
 * take a sample of the given Query.
 *
 */
sample_goal(Goal) :-
	abolish_all_tables,
	clear_recorded_samples,
	transformed:call(Goal).



/**
 * sample_goal_gibbs(+BlockSize:int,:Query:atom) is det
 *
 * Assuming a suitable object program has already been transformed via load_program,
 * take a sample of the given Query via Gibbs-Sampling as detailed in https://ceur-ws.org/Vol-2678/paper12.pdf.
 */
sample_goal_gibbs(BlockSize, Query) :-
	remove_samples(BlockSize, Removed),
	transformed:call(Query),
	ensure_sampled(Removed).

remove_samples(Block, Samp) :- remove_samp(Block, Samp); Samp = [].

remove_samp(0, []) :- !.
remove_samp(Block, [(RequiredHead, Variables) | Samp]) :-
	transformed:retract(sampled(RequiredHead, Variables, _)),!,
	RemainingBlock is Block - 1,
	remove_samp(RemainingBlock, Samp).

ensure_sampled(S) :- maplist(check_sam, S).

check_sam((RequiredHead, Variables)) :- transformed:samp(RequiredHead, Variables, _).



clear_recorded_samples :- transformed:retractall(sampled(_, _, _)).

/*
	Erase all previously recorded sample entries from the database.
*/
clear_recorded_pl_heads :-
	findall(DbReference, recorded(samples, _, DbReference), References),
	erase_all_references(References).

erase_all_references([]).
erase_all_references([Reference | Rest]) :-
	erase(Reference), erase_all_references(Rest).<|MERGE_RESOLUTION|>--- conflicted
+++ resolved
@@ -20,17 +20,11 @@
  * Load the PLP under the given File source and transform it's content for future sampling.
  */
 load_program(File) :-
-<<<<<<< HEAD
-	transformed:consult(File), % using `transformed` as a namespace to scope the transformed program
-	findall(Head <--- Body, transformed:(Head <--- Body), Clauses),
-	maplist(resolve_disjunct_heads, Clauses, ClausesPerDisjunction), % returns nested list
-=======
 	transformed:load_files(File), % using `transformed` as a namespace to scope the transformed program
 	findall(Head <--- Body, transformed:(Head <--- Body), Clauses, ClausesTail),
 	findall(Head <--- [], transformed:(Head <---), ClausesTail),
 	maplist(body2list, Clauses, Clauses2),
 	maplist(resolve_disjunct_heads, Clauses2, ClausesPerDisjunction), % returns nested list
->>>>>>> 8a8cc20d
 	maplist(get_disjunction_weights, ClausesPerDisjunction, WeightsPerDisjunction),
 	assert_disjunctions(ClausesPerDisjunction, WeightsPerDisjunction).
 
