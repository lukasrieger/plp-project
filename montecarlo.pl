--- conflicted
+++ resolved
@@ -52,19 +52,11 @@
 	take_samples(Query, Threshold, BatchSize, Probability, SampleVia),
 	sampler:unload_program.
 
-<<<<<<< HEAD
 take_samples(Query, Threshold, BatchSize, Probability, SampleVia) :-
 	take_samples(Query, Threshold, BatchSize, 0, 0, Probability, SampleVia).
 take_samples(Query, Threshold, BatchSize, CurrSamples, CurrSuccesses, Probability, SampleVia) :-
 	sample_batch(Query, Successes, BatchSize, SampleVia),
 	write(Successes), writeln(' samples succeeded.'),
-=======
-take_samples(Query, Threshold, BatchSize, Probability) :-
-	take_samples(Query, Threshold, BatchSize, 0, 0, Probability).
-take_samples(Query, Threshold, BatchSize, CurrSamples, CurrSuccesses, Probability) :-
-	sample_batch(Query, Successes, BatchSize),
-	% write(Successes), writeln(' samples succeeded.'),
->>>>>>> aa7d9fa4
 	NewSamples is CurrSamples + BatchSize,
 	NewSuccesses is CurrSuccesses + Successes,
 	NewProbability is NewSuccesses / NewSamples,
@@ -78,17 +70,11 @@
 		take_samples(Query, Threshold, BatchSize, NewSamples, NewSuccesses, Probability, SampleVia)
 	).
 
-<<<<<<< HEAD
+
 sample_batch(Query, Successes, BatchSize, SampleVia) :-
 	write('Sampling batch of size '), writeln(BatchSize),
 	sample_batch(Query, 0, Successes, BatchSize, SampleVia).
 sample_batch(_Query, CurrSuccesses, Successes, 0, _) :-
-=======
-sample_batch(Query, Successes, BatchSize) :-
-	% write('Sampling batch of size '), writeln(BatchSize),
-	sample_batch(Query, 0, Successes, BatchSize).
-sample_batch(_Query, CurrSuccesses, Successes, 0) :-
->>>>>>> aa7d9fa4
 	Successes = CurrSuccesses,
 	!.
 sample_batch(Query, CurrSuccesses, Successes, Remaining, SampleVia) :-
