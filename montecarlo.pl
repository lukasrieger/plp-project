--- conflicted
+++ resolved
@@ -43,16 +43,6 @@
 
 	resolve_sampler(SamplerParams, SamplerOpts),
 	(Silent > 0 -> !; writef('Using sampler: %w\n', [SamplerOpts])),
-<<<<<<< HEAD
-	sampler:load_program(File),
-	!,
-	(number(Confidence) ->
-		(Silent > 0 -> !; writef('Taking batches of %w samples until confidence < %w.\n', [Count, Confidence])),
-		take_samples_confidence(Query, Confidence, Count, SamplerOpts, Probability, Samples, Successes)
-		;
-		(Silent > 0 -> !; writef('Taking %w samples.\n', [Count])),
-		take_samples_fixed(Query, Count, SamplerOpts, Probability, Samples, Successes, Mode)
-=======
 	catch((
 		sampler:load_program(File),
 		(number(Confidence) ->
@@ -60,9 +50,8 @@
 			take_samples_confidence(Query, Confidence, Count, SamplerOpts, Probability, Samples, Successes)
 		;
 			(Silent > 0 -> !; writef('Taking %w samples.\n', [Count])),
-			take_samples_fixed(Query, Count, SamplerOpts, Probability, Samples, Successes)
+			take_samples_fixed(Query, Count, SamplerOpts, Probability, Samples, Successes, Mode)
 		)
->>>>>>> 8a8cc20d
 	),
 	Exception,
 	(
